<!--
The MIT License

Copyright (c) 2004-2009, Sun Microsystems, Inc., Kohsuke Kawaguchi, Daniel Dyer, Stephen Connolly

Permission is hereby granted, free of charge, to any person obtaining a copy
of this software and associated documentation files (the "Software"), to deal
in the Software without restriction, including without limitation the rights
to use, copy, modify, merge, publish, distribute, sublicense, and/or sell
copies of the Software, and to permit persons to whom the Software is
furnished to do so, subject to the following conditions:

The above copyright notice and this permission notice shall be included in
all copies or substantial portions of the Software.

THE SOFTWARE IS PROVIDED "AS IS", WITHOUT WARRANTY OF ANY KIND, EXPRESS OR
IMPLIED, INCLUDING BUT NOT LIMITED TO THE WARRANTIES OF MERCHANTABILITY,
FITNESS FOR A PARTICULAR PURPOSE AND NONINFRINGEMENT. IN NO EVENT SHALL THE
AUTHORS OR COPYRIGHT HOLDERS BE LIABLE FOR ANY CLAIM, DAMAGES OR OTHER
LIABILITY, WHETHER IN AN ACTION OF CONTRACT, TORT OR OTHERWISE, ARISING FROM,
OUT OF OR IN CONNECTION WITH THE SOFTWARE OR THE USE OR OTHER DEALINGS IN
THE SOFTWARE.
-->

<project xmlns="http://maven.apache.org/POM/4.0.0" xmlns:xsi="http://www.w3.org/2001/XMLSchema-instance" xsi:schemaLocation="http://maven.apache.org/POM/4.0.0 http://maven.apache.org/maven-v4_0_0.xsd">
  <modelVersion>4.0.0</modelVersion>

  <parent>
    <groupId>org.jenkins-ci</groupId>
    <artifactId>jenkins</artifactId>
    <version>1.36</version>
  </parent>

  <groupId>org.jenkins-ci.main</groupId>
  <artifactId>remoting</artifactId>
  <version>2.62.3-SNAPSHOT</version>

  <name>Jenkins remoting layer</name>
  <description>
    Contains the bootstrap code to bridge separate JVMs into a single semi-shared space.
    Reusable outside Jenkins.
  </description>
  <licenses>
    <license>
      <name>The MIT license</name>
      <url>http://www.opensource.org/licenses/mit-license.php</url>
      <distribution>repo</distribution>
    </license>
    <license>
      <name>Apache License 2.0</name>
      <url>http://www.apache.org/licenses/LICENSE-2.0.txt</url>
    </license>
  </licenses>

  <scm>
    <connection>scm:git:git://github.com/jenkinsci/remoting.git</connection>
    <developerConnection>scm:git:ssh://git@github.com/jenkinsci/remoting.git</developerConnection>
    <url>https://github.com/jenkinsci/remoting</url>
    <tag>HEAD</tag>
  </scm>

  <properties>
    <build.type>private</build.type>
    <project.reporting.outputEncoding>UTF-8</project.reporting.outputEncoding>
    <project.build.outputEncoding>UTF-8</project.build.outputEncoding>
    <project.build.sourceEncoding>UTF-8</project.build.sourceEncoding>
    <findbugs.failOnError>false</findbugs.failOnError>
  </properties>

  <repositories>
    <repository>
      <id>repo.jenkins-ci.org</id>
      <url>http://repo.jenkins-ci.org/public/</url>
      <releases>
        <enabled>true</enabled>
      </releases>
      <snapshots>
        <enabled>false</enabled>
      </snapshots>
    </repository>
  </repositories>

  <dependencies>
    <!-- test dependencies -->
    <dependency>
      <groupId>junit</groupId>
      <artifactId>junit</artifactId>
      <version>4.11</version>
      <scope>test</scope>
    </dependency>
    <dependency>
      <groupId>org.hamcrest</groupId>
      <artifactId>hamcrest-core</artifactId>
      <version>1.3</version>
      <scope>test</scope>
    </dependency>
    <dependency>
      <groupId>org.apache.ant</groupId>
      <artifactId>ant</artifactId>
      <version>1.8.3</version>
      <scope>test</scope>
    </dependency>
    <dependency>
      <groupId>com.google.guava</groupId>
      <artifactId>guava</artifactId>
      <version>18.0</version>
      <scope>test</scope>
    </dependency>
    <dependency>
      <groupId>asm</groupId>
      <artifactId>asm-all</artifactId>
      <version>2.2.3</version>
      <scope>test</scope>
    </dependency>
    <dependency>
      <groupId>args4j</groupId>
      <artifactId>args4j</artifactId>
      <version>2.0.31</version>
      <scope>provided</scope>
    </dependency>
    <dependency>
      <groupId>commons-io</groupId>
      <artifactId>commons-io</artifactId>
      <version>2.2</version>
      <scope>test</scope>
    </dependency>
    <dependency>
      <groupId>org.jvnet.hudson</groupId>
      <artifactId>test-annotations</artifactId>
      <version>1.0</version>
      <scope>test</scope>
    </dependency>
    <dependency>
      <groupId>org.mockito</groupId>
      <artifactId>mockito-all</artifactId>
      <version>1.10.19</version>
      <scope>test</scope>
    </dependency>
    <dependency>
      <groupId>org.powermock</groupId>
      <artifactId>powermock-module-junit4</artifactId>
      <version>1.6.2</version>
      <scope>test</scope>
    </dependency>
    <dependency>
      <groupId>org.powermock</groupId>
      <artifactId>powermock-api-mockito</artifactId>
      <version>1.6.2</version>
      <scope>test</scope>
    </dependency>
    <dependency>
      <!-- for JRE requirement check annotation -->
      <groupId>org.jvnet</groupId>
      <artifactId>animal-sniffer-annotation</artifactId>
      <version>1.0</version>
      <optional>true</optional><!-- no need to have this at runtime -->
    </dependency>
    <dependency>
      <groupId>org.jenkins-ci</groupId>
      <artifactId>constant-pool-scanner</artifactId>
      <version>1.2</version>
    </dependency>
    <dependency>
      <groupId>com.google.code.findbugs</groupId>
      <artifactId>jsr305</artifactId>
      <version>2.0.1</version>
      <scope>provided</scope>
    </dependency>
    <dependency>
      <groupId>com.google.code.findbugs</groupId>
      <artifactId>annotations</artifactId>
      <version>3.0.1</version>
      <type>jar</type>
    </dependency>
    <dependency>
      <groupId>org.kohsuke</groupId>
      <artifactId>access-modifier-annotation</artifactId>
<<<<<<< HEAD
      <version>1.4</version>
      <optional>true</optional><!-- no need to have this at runtime -->
=======
      <version>1.7</version>
      <type>jar</type>
>>>>>>> 9dc93170
    </dependency>
  </dependencies>

  <build>
    <resources>
      <resource>
        <directory>${basedir}/src/filter/resources</directory>
        <filtering>true</filtering>
      </resource>
      <resource>
        <directory>${basedir}/src/main/resources</directory>
      </resource>
    </resources>
    <plugins>
      <plugin>
        <groupId>org.apache.maven.plugins</groupId>
        <artifactId>maven-pmd-plugin</artifactId>
        <!-- version specified in grandparent pom -->
        <configuration>
          <!--rulesets>
            <ruleset>ruleset.xml</ruleset>
          </rulesets-->
          <targetJdk>1.6</targetJdk>
        </configuration>
      </plugin>
      <plugin>
        <artifactId>maven-jar-plugin</artifactId>
        <!-- version specified in grandparent pom -->
        <configuration>
          <archive>
            <manifest>
              <mainClass>hudson.remoting.Launcher</mainClass>
            </manifest>
            <manifestEntries>
              <Version>${project.version}</Version>
              <!-- attributes related to Java Web Start -->
              <!-- see http://docs.oracle.com/javase/8/docs/technotes/guides/jweb/security/manifest.html -->
              <Permissions>all-permissions</Permissions>
              <Codebase>*</Codebase>
              <Application-Name>Jenkins Remoting Agent</Application-Name>
              <Trusted-Library>true</Trusted-Library>
            </manifestEntries>
          </archive>
        </configuration>
      </plugin>
      <plugin>
        <artifactId>maven-jarsigner-plugin</artifactId>
        <version>1.2</version>
        <configuration>
          <!--
            during the development, debug profile will cause
            the jars to be signed by a self-certified dummy public key.

            For release, you should define the real values in ~/.m2/settings.xml
          -->
          <alias>${hudson.sign.alias}</alias>
          <storepass>${hudson.sign.storepass}</storepass>
          <keystore>${hudson.sign.keystore}</keystore>
        </configuration>
        <executions>
          <execution>
            <goals>
              <goal>sign</goal>
            </goals>
          </execution>
        </executions>
      </plugin>
      <plugin>
        <artifactId>maven-dependency-plugin</artifactId>
        <executions>
          <execution>
            <id>resgen</id>
            <phase>process-test-classes</phase>
            <goals>
              <goal>copy</goal>
            </goals>
            <configuration>
              <artifactItems>
                <artifactItem>
                  <groupId>org.jenkins-ci</groupId>
                  <artifactId>remoting-test-client</artifactId>
                  <version>1.0</version>
                  <outputDirectory>target/test-classes</outputDirectory>
                  <destFileName>remoting-test-client.jar</destFileName>
                </artifactItem>
                <artifactItem>
                  <groupId>org.jenkins-ci</groupId>
                  <artifactId>remoting-test-client</artifactId>
                  <version>1.0</version>
                  <classifier>tests</classifier>
                  <outputDirectory>target/test-classes</outputDirectory>
                  <destFileName>remoting-test-client-tests.jar</destFileName>
                </artifactItem>
              </artifactItems>
            </configuration>
          </execution>
          <execution>
            <id>bundle-arg4j</id>
            <phase>process-classes</phase>
            <goals>
              <goal>unpack-dependencies</goal>
            </goals>
            <configuration>
              <outputDirectory>${project.build.outputDirectory}</outputDirectory>
              <includeScope>provided</includeScope>
              <includeArtifactIds>args4j</includeArtifactIds>
              <includeGroupIds>args4j</includeGroupIds>
            </configuration>
          </execution>
          <execution>
            <id>bundle-cps</id>
            <phase>process-classes</phase>
            <goals>
              <goal>unpack-dependencies</goal>
            </goals>
            <configuration>
              <outputDirectory>${project.build.outputDirectory}</outputDirectory>
              <includeArtifactIds>constant-pool-scanner</includeArtifactIds>
              <includeGroupIds>org.jenkins-ci</includeGroupIds>
            </configuration>
          </execution>
        </executions>
      </plugin>
      <plugin>
        <groupId>org.codehaus.mojo</groupId>
        <artifactId>build-helper-maven-plugin</artifactId>
        <executions>
          <execution>
            <id>timestamp-property</id>
            <goals>
              <goal>timestamp-property</goal>
            </goals>
            <configuration>
              <name>now</name>
              <pattern>MM/dd/yyyy HH:mm z</pattern>
              <locale>en_US</locale>
            </configuration>
          </execution>
          <execution>
            <id>version-property</id>
            <goals>
              <goal>regex-property</goal>
            </goals>
            <configuration>
              <name>build.version</name>
              <value>${project.version}</value>
              <regex>-SNAPSHOT</regex>
              <replacement>-SNAPSHOT (${build.type}-${now}-${user.name})</replacement>
              <failIfNoMatch>false</failIfNoMatch>
            </configuration>
          </execution>
        </executions>
      </plugin>
      <plugin>
        <!-- make sure our code doesn't have 1.6 dependencies except where we know it -->
        <groupId>org.codehaus.mojo</groupId>
        <artifactId>animal-sniffer-maven-plugin</artifactId>
        <version>1.15</version>
        <executions>
          <execution>
            <goals>
              <goal>check</goal>
            </goals>
          </execution>
        </executions>
        <configuration>
          <signature>
            <groupId>org.codehaus.mojo.signature</groupId>
            <artifactId>java16</artifactId>
            <version>1.0</version>
          </signature>
          <ignores>
            <!--
                 this reference comes from args4j. animal-sniffer doesn't seem to let me specify
                 the classes not to scan, and instead only let me ignore references.
            -->
            <ignore>java.nio.file.Paths</ignore>
          </ignores>
        </configuration>
      </plugin>
      <plugin>
        <artifactId>maven-release-plugin</artifactId>
        <version>2.5.1</version>
        <configuration>
          <releaseProfiles>release</releaseProfiles>
        </configuration>
      </plugin>
      <plugin>
        <groupId>org.jacoco</groupId>
        <artifactId>jacoco-maven-plugin</artifactId>
        <version>0.7.0.201403182114</version>
        <executions>
          <execution>
            <goals>
              <goal>prepare-agent</goal>
            </goals>
          </execution>
          <execution>
            <id>report</id>
            <phase>prepare-package</phase>
            <goals>
              <goal>report</goal>
            </goals>
          </execution>
        </executions>
      </plugin>
      <plugin>
        <groupId>org.codehaus.mojo</groupId>
        <artifactId>findbugs-maven-plugin</artifactId>
        <version>3.0.4</version>
        <configuration>
          <xmlOutput>true</xmlOutput>
          <effort>Max</effort>
          <excludeFilterFile>${basedir}/src/findbugs/excludeFilter.xml</excludeFilterFile>
          <threshold>Low</threshold><!-- we want to find serialization related problems -->
        </configuration>
        <executions>
          <execution>
            <phase>verify</phase>
            <goals>
              <goal>check</goal>
            </goals>
          </execution>
        </executions>
      </plugin>
    </plugins>
  </build>

  <profiles>
    <profile>
      <id>rc</id>
      <properties>
        <build.type>rc</build.type>
      </properties>
      <build>
        <pluginManagement>
          <plugins>
            <plugin>
              <groupId>org.codehaus.mojo</groupId>
              <artifactId>build-helper-maven-plugin</artifactId>
              <executions>
                <execution>
                  <id>version-property</id>
                  <configuration>
                    <replacement>-RC (${now})</replacement>
                  </configuration>
                </execution>
              </executions>
            </plugin>
          </plugins>
        </pluginManagement>
      </build>
    </profile>
    <profile>
      <id>debug</id>
      <activation>
        <activeByDefault>true</activeByDefault>
      </activation>
      <properties>
        <hudson.sign.alias>jenkins</hudson.sign.alias>
        <hudson.sign.keystore>${basedir}/src/test/keystore/dummy.keystore</hudson.sign.keystore>
        <hudson.sign.storepass>jenkins</hudson.sign.storepass>
      </properties>
    </profile>
    <profile>
      <id>release</id>
      <build>
        <plugins>
          <plugin>
            <artifactId>maven-gpg-plugin</artifactId>
            <executions>
              <execution>
                <id>sign-artifacts</id>
                <phase>verify</phase>
                <goals>
                  <goal>sign</goal>
                </goals>
              </execution>
            </executions>
          </plugin>
          <plugin>
            <artifactId>maven-jarsigner-plugin</artifactId>
            <configuration>
              <arguments>
                <argument>-tsa</argument>
                <argument>http://timestamp.comodoca.com/rfc3161</argument>
              </arguments>
            </configuration>
          </plugin>
        </plugins>
      </build>
    </profile>
  </profiles>
</project><|MERGE_RESOLUTION|>--- conflicted
+++ resolved
@@ -175,13 +175,9 @@
     <dependency>
       <groupId>org.kohsuke</groupId>
       <artifactId>access-modifier-annotation</artifactId>
-<<<<<<< HEAD
-      <version>1.4</version>
-      <optional>true</optional><!-- no need to have this at runtime -->
-=======
       <version>1.7</version>
       <type>jar</type>
->>>>>>> 9dc93170
+      <optional>true</optional><!-- no need to have this at runtime -->
     </dependency>
   </dependencies>
 
