--- conflicted
+++ resolved
@@ -403,7 +403,6 @@
     }
 
     /**
-<<<<<<< HEAD
      * @deprecated as of 2.24
      *      Use {@link ChannelBuilder}
      * @since 2.13
@@ -419,16 +418,6 @@
         this(settings, settings.negotiate(is,os));
     }
 
-    /*package*/ Channel(ChannelBuilder settings, CommandTransport transport) throws IOException {
-        this.name = settings.getName();
-        this.executor = new InterceptingExecutorService(settings.getExecutors());
-        this.isRestricted = settings.isRestricted();
-=======
-     * @since 2.13
-     */
-    public Channel(String name, ExecutorService exec, CommandTransport transport, boolean restricted, ClassLoader base) throws IOException {
-        this(name,exec,transport,restricted,base,null);
-    }
     /**
      * Creates a new channel.
      *
@@ -445,14 +434,22 @@
      * @param jarCache
      *
      * @since 2.24
+     * @deprecated as of 2.NIO
      */
     public Channel(String name, ExecutorService exec, CommandTransport transport, boolean restricted, ClassLoader base, JarCache jarCache) throws IOException {
-        this.name = name;
-        this.executor = new InterceptingExecutorService(exec);
-        this.isRestricted = restricted;
->>>>>>> 5d6f4594
+        this(new ChannelBuilder(name,exec)
+            .withBaseLoader(base)
+            .withRestricted(restricted)
+            .withJarCache(jarCache), transport);
+    }
+
+
+    /*package*/ Channel(ChannelBuilder settings, CommandTransport transport) throws IOException {
+        this.name = settings.getName();
+        this.executor = new InterceptingExecutorService(settings.getExecutors());
+        this.isRestricted = settings.isRestricted();
         this.underlyingOutput = transport.getUnderlyingStream();
-        this.jarCache = jarCache;
+        this.jarCache = settings.getJarCache();
 
         this.baseClassLoader = settings.getBaseLoader();
 
