--- conflicted
+++ resolved
@@ -24,6 +24,7 @@
 package hudson.remoting;
 
 import hudson.remoting.Channel.Mode;
+import org.jenkinsci.remoting.engine.EngineUtil;
 import org.jenkinsci.remoting.engine.JnlpProtocol;
 import org.jenkinsci.remoting.engine.JnlpProtocolFactory;
 
@@ -38,19 +39,17 @@
 import java.net.Socket;
 import java.net.SocketAddress;
 import java.net.URL;
-<<<<<<< HEAD
 import java.util.Collections;
 import java.util.List;
-=======
 import java.net.MalformedURLException;
 import java.util.Properties;
->>>>>>> 8c875cbc
 import java.util.concurrent.ExecutorService;
 import java.util.concurrent.Executors;
 import java.util.concurrent.ThreadFactory;
 import java.util.logging.Logger;
 
 import static java.util.logging.Level.INFO;
+import static org.jenkinsci.remoting.engine.EngineUtil.readLine;
 
 /**
  * Slave agent engine that proactively connects to Jenkins master.
@@ -187,8 +186,7 @@
                     URL salURL = new URL(s+"tcpSlaveAgentListener/");
 
                     // find out the TCP port
-<<<<<<< HEAD
-                    HttpURLConnection con = (HttpURLConnection)salURL.openConnection();
+                    HttpURLConnection con = (HttpURLConnection)Util.openURLConnection(salURL);
                     if (credentials != null) {
                         // TODO /tcpSlaveAgentListener is unprotected so why do we need to pass any credentials?
                         String encoding = Base64.encode(credentials.getBytes("UTF-8"));
@@ -196,22 +194,8 @@
                     }
 
                     if (proxyCredentials != null) {
-   	                String encoding = Base64.encode(proxyCredentials.getBytes("UTF-8"));
-   	                con.setRequestProperty("Proxy-Authorization", "Basic " + encoding);
-=======
-                    HttpURLConnection con = (HttpURLConnection)Util.openURLConnection(salURL);
-                    if (con instanceof HttpURLConnection) {
-                    	if (credentials != null) {
-                    		// TODO /tcpSlaveAgentListener is unprotected so why do we need to pass any credentials?
-                    		String encoding = Base64.encode(credentials.getBytes("UTF-8"));
-                    		con.setRequestProperty("Authorization", "Basic " + encoding);
-                    	}
-                    	
-                    	if (proxyCredentials != null) {
-    	                    String encoding = Base64.encode(proxyCredentials.getBytes("UTF-8"));
-    	                    con.setRequestProperty("Proxy-Authorization", "Basic " + encoding);
-                    	}
->>>>>>> 8c875cbc
+                        String encoding = Base64.encode(proxyCredentials.getBytes("UTF-8"));
+                        con.setRequestProperty("Proxy-Authorization", "Basic " + encoding);
                     }
                     try {
                         try {
@@ -332,7 +316,7 @@
         while(true) {
             try {
                 boolean isProxy = false;
-                Socket s = null;
+                Socket s;
                 if (System.getProperty("http.proxyHost") != null) {
                     String proxyHost = System.getProperty("http.proxyHost");
                     String proxyPort = System.getProperty("http.proxyPort", "80");
@@ -371,7 +355,7 @@
                     String[] responseLineParts = line.split(" ");
                     if(responseLineParts.length < 2 || !responseLineParts[1].equals("200"))
                         throw new IOException("Got a bad response from proxy: " + line);
-                    while(!(line = readLine(is)).isEmpty()) {
+                    while(!readLine(is).isEmpty()) {
                         // Do nothing, scrolling through headers returned from proxy
                     }
                 }
