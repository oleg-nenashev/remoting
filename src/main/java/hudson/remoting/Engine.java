--- conflicted
+++ resolved
@@ -454,66 +454,14 @@
     /**
      * Connects to TCP slave host:port, with a few retries.
      */
-<<<<<<< HEAD
     private Socket connect(JnlpAgentEndpoint endpoint) throws IOException, InterruptedException {
-=======
-    @SuppressFBWarnings(value = "VA_FORMAT_STRING_USES_NEWLINE",
-            justification = "Unsafe endline symbol is a pert of the protocol. Unsafe to fix it. See TODO below")
-    private Socket connect(String host, String port) throws IOException, InterruptedException {
-
-        if(tunnel!=null) {
-            String[] tokens = tunnel.split(":",3);
-            if(tokens.length!=2)
-                throw new IOException("Illegal tunneling parameter: "+tunnel);
-            if(tokens[0].length()>0)    host = tokens[0];
-            if(tokens[1].length()>0)    port = tokens[1];
-        }
->>>>>>> af2d2267
 
         String msg = "Connecting to " + endpoint.getHost() + ':' + endpoint.getPort();
         events.status(msg);
         int retry = 1;
         while(true) {
             try {
-<<<<<<< HEAD
                 return endpoint.open(SOCKET_TIMEOUT); // default is 30 mins. See PingThread for the ping interval
-=======
-                Socket s = null;
-                targetAddress = Util.getResolvedHttpProxyAddress(host, Integer.parseInt(port));
-
-                if(targetAddress == null) {
-                    targetAddress = new InetSocketAddress(host, Integer.parseInt(port));
-                } else {
-                    isHttpProxy = true;
-                }
-
-                s = new Socket();
-                s.connect(targetAddress);
-
-                s.setTcpNoDelay(true); // we'll do buffering by ourselves
-
-                // set read time out to avoid infinite hang. the time out should be long enough so as not
-                // to interfere with normal operation. the main purpose of this is that when the other peer dies
-                // abruptly, we shouldn't hang forever, and at some point we should notice that the connection
-                // is gone.
-                s.setSoTimeout(SOCKET_TIMEOUT); // default is 30 mins. See PingThread for the ping interval
-
-                if (isHttpProxy) {
-                    //TODO: \n here is a part of the protocol. It's unsafe to change it to the encoding-safe value
-                    String connectCommand = String.format("CONNECT %s:%s HTTP/1.1\r\nHost: %s\r\n\r\n", host, port, host);
-                    s.getOutputStream().write(connectCommand.getBytes("UTF-8")); // TODO: internationalized domain names
-
-                    BufferedInputStream is = new BufferedInputStream(s.getInputStream());
-                    String line = readLine(is);
-                    String[] responseLineParts = line.split(" ");
-                    if(responseLineParts.length < 2 || !responseLineParts[1].equals("200"))
-                        throw new IOException("Got a bad response from proxy: " + line);
-                    while(!readLine(is).isEmpty()) {
-                        // Do nothing, scrolling through headers returned from proxy
-                    }
-                }
-                return s;
->>>>>>> af2d2267
             } catch (IOException e) {
                 if(retry++>10) {
                     throw e;
