--- conflicted
+++ resolved
@@ -98,11 +98,8 @@
          * This field can be set programmatically to track reference counting.
          * Please note that value unset is not thread-safe.
          */
-<<<<<<< HEAD
         @SuppressFBWarnings(value = "UWF_UNWRITTEN_FIELD", justification = "Old System script magic")
-=======
         @CheckForNull
->>>>>>> 22bd24ed
         private ReferenceCountRecorder recorder;
 
         Entry(@Nonnull T object, Class<? super T>... interfaces) {
