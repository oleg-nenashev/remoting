/*
 * The MIT License
 * 
 * Copyright (c) 2004-2010, Sun Microsystems, Inc., Kohsuke Kawaguchi
 * 
 * Permission is hereby granted, free of charge, to any person obtaining a copy
 * of this software and associated documentation files (the "Software"), to deal
 * in the Software without restriction, including without limitation the rights
 * to use, copy, modify, merge, publish, distribute, sublicense, and/or sell
 * copies of the Software, and to permit persons to whom the Software is
 * furnished to do so, subject to the following conditions:
 * 
 * The above copyright notice and this permission notice shall be included in
 * all copies or substantial portions of the Software.
 * 
 * THE SOFTWARE IS PROVIDED "AS IS", WITHOUT WARRANTY OF ANY KIND, EXPRESS OR
 * IMPLIED, INCLUDING BUT NOT LIMITED TO THE WARRANTIES OF MERCHANTABILITY,
 * FITNESS FOR A PARTICULAR PURPOSE AND NONINFRINGEMENT. IN NO EVENT SHALL THE
 * AUTHORS OR COPYRIGHT HOLDERS BE LIABLE FOR ANY CLAIM, DAMAGES OR OTHER
 * LIABILITY, WHETHER IN AN ACTION OF CONTRACT, TORT OR OTHERWISE, ARISING FROM,
 * OUT OF OR IN CONNECTION WITH THE SOFTWARE OR THE USE OR OTHER DEALINGS IN
 * THE SOFTWARE.
 */
package hudson.remoting;

import edu.umd.cs.findbugs.annotations.SuppressFBWarnings;
import hudson.remoting.Channel.Mode;
import java.io.FileInputStream;
import java.io.UnsupportedEncodingException;
import java.security.KeyStore;
import java.security.KeyStoreException;
import java.security.NoSuchProviderException;
import java.security.PrivilegedActionException;
import java.security.cert.CertificateFactory;
import javax.annotation.CheckForNull;
import javax.net.ssl.SSLSocketFactory;
import javax.net.ssl.TrustManagerFactory;
import org.jenkinsci.remoting.util.IOUtils;
import org.w3c.dom.Document;
import org.w3c.dom.NodeList;
import org.xml.sax.SAXException;
import org.kohsuke.args4j.Option;
import org.kohsuke.args4j.CmdLineParser;
import org.kohsuke.args4j.CmdLineException;

import javax.crypto.spec.IvParameterSpec;
import javax.xml.parsers.DocumentBuilder;
import javax.xml.parsers.DocumentBuilderFactory;
import javax.xml.parsers.ParserConfigurationException;
import javax.net.ssl.SSLHandshakeException;
import javax.net.ssl.HttpsURLConnection;
import javax.net.ssl.TrustManager;
import javax.net.ssl.SSLContext;
import javax.net.ssl.X509TrustManager;
import javax.net.ssl.HostnameVerifier;
import javax.net.ssl.SSLSession;
import java.io.FileOutputStream;
import java.io.IOException;
import java.io.InputStream;
import java.io.OutputStream;
import java.io.File;
import java.io.BufferedInputStream;
import java.io.BufferedOutputStream;
import java.io.ByteArrayInputStream;
import java.io.ByteArrayOutputStream;
import java.io.Closeable;
import java.io.FileWriter;
import java.io.PrintStream;
import java.lang.reflect.InvocationTargetException;
import java.lang.reflect.Method;
import java.net.URL;
import java.net.URLConnection;
import java.net.ServerSocket;
import java.net.Socket;
import java.net.URLClassLoader;
import java.net.InetSocketAddress;
import java.net.HttpURLConnection;
import java.net.Authenticator;
import java.net.PasswordAuthentication;
import java.security.GeneralSecurityException;
import java.util.ArrayList;
import java.util.List;
import java.util.Locale;
import java.util.concurrent.ExecutorService;
import java.util.concurrent.Executors;
import java.security.cert.X509Certificate;
import java.security.cert.CertificateException;
import java.security.NoSuchAlgorithmException;
import java.security.KeyManagementException;
import java.security.SecureRandom;
import java.util.Properties;
import java.util.logging.Level;
import java.util.logging.Logger;
import javax.crypto.Cipher;
import javax.crypto.spec.SecretKeySpec;

/**
 * Entry point for running a {@link Channel}. This is the main method of the slave JVM.
 *
 * <p>
 * This class also defines several methods for
 * starting a channel on a fresh JVM.
 *
 * @author Kohsuke Kawaguchi
 */
@SuppressFBWarnings(value = "DM_EXIT", justification = "This class is runnable. It is eligible to exit in the case of wrong params")
public class Launcher {
    public Mode mode = Mode.BINARY;

    // no-op, but left for backward compatibility
    @Option(name="-ping")
    public boolean ping = true;

    @Option(name="-slaveLog", usage="create local slave error log")
    public File slaveLog = null;

    @Option(name="-text",usage="encode communication with the master with base64. " +
            "Useful for running slave over 8-bit unsafe protocol like telnet")
    public void setTextMode(boolean b) {
        mode = b?Mode.TEXT:Mode.BINARY;
        System.out.println("Running in "+mode.name().toLowerCase(Locale.ENGLISH)+" mode");
    }

    @Option(name="-jnlpUrl",usage="instead of talking to the master via stdin/stdout, " +
            "emulate a JNLP client by making a TCP connection to the master. " +
            "Connection parameters are obtained by parsing the JNLP file.")
    public URL slaveJnlpURL = null;

    @Option(name="-jnlpCredentials",metaVar="USER:PASSWORD",usage="HTTP BASIC AUTH header to pass in for making HTTP requests.")
    public String slaveJnlpCredentials = null;

    @Option(name="-secret", metaVar="HEX_SECRET", usage="Slave connection secret to use instead of -jnlpCredentials.")
    public String secret;

    @Option(name="-proxyCredentials",metaVar="USER:PASSWORD",usage="HTTP BASIC AUTH header to pass in for making HTTP authenticated proxy requests.")
    public String proxyCredentials = null;

    @Option(name="-cp",aliases="-classpath",metaVar="PATH",
            usage="add the given classpath elements to the system classloader.")
    public void addClasspath(String pathList) throws Exception {
        Method $addURL = URLClassLoader.class.getDeclaredMethod("addURL", URL.class);
        $addURL.setAccessible(true);

        for(String token : pathList.split(File.pathSeparator))
            $addURL.invoke(ClassLoader.getSystemClassLoader(),new File(token).toURI().toURL());

        // fix up the system.class.path to pretend that those jar files
        // are given through CLASSPATH or something.
        // some tools like JAX-WS RI and Hadoop relies on this.
        System.setProperty("java.class.path",System.getProperty("java.class.path")+File.pathSeparatorChar+pathList);
    }

    @Option(name="-tcp",usage="instead of talking to the master via stdin/stdout, " +
            "listens to a random local port, write that port number to the given file, " +
            "then wait for the master to connect to that port.")
    public File tcpPortFile=null;


    @Option(name="-auth",metaVar="user:pass",usage="If your Jenkins is security-enabled, specify a valid user name and password.")
    public String auth = null;

    /**
     * @since 2.24
     */
    @Option(name="-jar-cache",metaVar="DIR",usage="Cache directory that stores jar files sent from the master")
    public File jarCache = new File(System.getProperty("user.home"),".jenkins/cache/jars");

    @Option(name = "-cert",
            usage = "Specify additional X.509 encoded PEM certificates to trust when connecting to Jenkins " +
                    "root URLs. If starting with @ then the remainder is assumed to be the name of the " +
                    "certificate file to read.", forbids = "-noCertificateCheck")
    public List<String> candidateCertificates;

    public InetSocketAddress connectionTarget = null;

    @Option(name="-connectTo",usage="make a TCP connection to the given host and port, then start communication.",metaVar="HOST:PORT")
    public void setConnectTo(String target) {
        String[] tokens = target.split(":");
        if(tokens.length!=2) {
            System.err.println("Illegal parameter: "+target);
            System.exit(1);
        }
        connectionTarget = new InetSocketAddress(tokens[0],Integer.parseInt(tokens[1]));
    }

    /**
     * Bypass HTTPS security check by using free-for-all trust manager.
     *
     * @param ignored
     *      This is ignored.
     */
    @Option(name="-noCertificateCheck", forbids = "-cert")
    public void setNoCertificateCheck(boolean ignored) throws NoSuchAlgorithmException, KeyManagementException {
        System.out.println("Skipping HTTPS certificate checks altogether. Note that this is not secure at all.");
        SSLContext context = SSLContext.getInstance("TLS");
        context.init(null, new TrustManager[]{new NoCheckTrustManager()}, new java.security.SecureRandom());
        HttpsURLConnection.setDefaultSSLSocketFactory(context.getSocketFactory());
        // bypass host name check, too.
        HttpsURLConnection.setDefaultHostnameVerifier(new HostnameVerifier() {
            public boolean verify(String s, SSLSession sslSession) {
                return true;
            }
        });
    }

    @Option(name="-noReconnect",usage="Doesn't try to reconnect when a communication fail, and exit instead")
    public boolean noReconnect = false;

    @Option(name = "-noKeepAlive",
            usage = "Disable TCP socket keep alive on connection to the master.")
    public boolean noKeepAlive = false;

    public static void main(String... args) throws Exception {
        Launcher launcher = new Launcher();
        CmdLineParser parser = new CmdLineParser(launcher);
        try {
            parser.parseArgument(args);
            launcher.run();
        } catch (CmdLineException e) {
            System.err.println(e.getMessage());
            System.err.println("java -jar slave.jar [options...]");
            parser.printUsage(System.err);
            System.err.println();
        }
    }

    @edu.umd.cs.findbugs.annotations.SuppressWarnings("DM_DEFAULT_ENCODING")    // log file, just like console output, should be in platform default encoding
    public void run() throws Exception {
        if (slaveLog!=null) {
            System.setErr(new PrintStream(new TeeOutputStream(System.err,new FileOutputStream(slaveLog))));
        }
        if(auth!=null) {
            final int idx = auth.indexOf(':');
            if(idx<0)   throw new CmdLineException(null, "No ':' in the -auth option");
            Authenticator.setDefault(new Authenticator() {
                @Override public PasswordAuthentication getPasswordAuthentication() {
                    return new PasswordAuthentication(auth.substring(0,idx), auth.substring(idx+1).toCharArray());
                }
            });
        }
        if (candidateCertificates != null && !candidateCertificates.isEmpty()) {
            HttpsURLConnection.setDefaultSSLSocketFactory(getSSLSocketFactory());
        }
        if(connectionTarget!=null) {
            runAsTcpClient();
        } else
        if(slaveJnlpURL!=null) {
            List<String> jnlpArgs = parseJnlpArguments();
            if (jarCache != null) {
              jnlpArgs.add("-jar-cache");
              jnlpArgs.add(jarCache.getPath());
            }
            if (this.noReconnect) {
                jnlpArgs.add("-noreconnect");
            }
<<<<<<< HEAD
            if (candidateCertificates != null && !candidateCertificates.isEmpty()) {
                for (String c: candidateCertificates) {
                    jnlpArgs.add("-cert");
                    jnlpArgs.add(c);
                }
=======
            if (this.noKeepAlive) {
                jnlpArgs.add("-noKeepAlive");
>>>>>>> e3f35269
            }
            try {
                hudson.remoting.jnlp.Main._main(jnlpArgs.toArray(new String[jnlpArgs.size()]));
            } catch (CmdLineException e) {
                System.err.println("JNLP file "+slaveJnlpURL+" has invalid arguments: "+jnlpArgs);
                System.err.println("Most likely a configuration error in the master");
                System.err.println(e.getMessage());
                System.exit(1);
            }
        } else
        if(tcpPortFile!=null) {
            runAsTcpServer();
        } else {
            runWithStdinStdout();
        }
        System.exit(0);
    }

    @CheckForNull
    private SSLSocketFactory getSSLSocketFactory()
            throws PrivilegedActionException, KeyStoreException, NoSuchProviderException, CertificateException,
            NoSuchAlgorithmException, IOException, KeyManagementException {
        SSLSocketFactory sslSocketFactory = null;
        if (candidateCertificates != null && !candidateCertificates.isEmpty()) {
            CertificateFactory factory;
            try {
                factory = CertificateFactory.getInstance("X.509");
            } catch (CertificateException e) {
                throw new IllegalStateException("Java platform specification mandates support for X.509", e);
            }
            KeyStore keyStore = Engine.getCacertsKeyStore();
            // load the keystore
            keyStore.load(null, null);
            int i = 0;
            for (String certOrAtFilename : candidateCertificates) {
                certOrAtFilename = certOrAtFilename.trim();
                byte[] cert;
                if (certOrAtFilename.startsWith("@")) {
                    File file = new File(certOrAtFilename.substring(1));
                    long length;
                    if (file.isFile()
                            && (length = file.length()) < 65536
                            && length > "-----BEGIN CERTIFICATE-----\n-----END CERTIFICATE-----".length()) {
                        FileInputStream fis = null;
                        try {
                            // we do basic size validation, if there are x509 certificates that have a PEM encoding
                            // larger
                            // than 64kb we can revisit the upper bound.
                            cert = new byte[(int) length];
                            fis = new FileInputStream(file);
                                int read = fis.read(cert);
                                if (cert.length != read) {
                                    LOGGER.log(Level.WARNING, "Only read {0} bytes from {1}, expected to read {2}",
                                            new Object[]{read, file, cert.length});
                                    // skip it
                                    continue;
                                }
                        } catch (IOException e) {
                            LOGGER.log(Level.WARNING, "Could not read certificate from " + file, e);
                            continue;
                        } finally {
                            IOUtils.closeQuietly(fis);
                        }
                    } else {
                        if (file.isFile()) {
                            LOGGER.log(Level.WARNING,
                                    "Could not read certificate from {0}. File size is not within " +
                                            "the expected range for a PEM encoded X.509 certificate",
                                    file.getAbsolutePath());
                        } else {
                            LOGGER.log(Level.WARNING, "Could not read certificate from {0}. File not found",
                                    file.getAbsolutePath());
                        }
                        continue;
                    }
                } else {
                    try {
                        cert = certOrAtFilename.getBytes("US-ASCII");
                    } catch (UnsupportedEncodingException e) {
                        throw new IllegalStateException("US-ASCII support is mandated by the JLS", e);
                    }
                }
                try {
                    keyStore.setCertificateEntry(String.format("alias-%d", i++),
                            factory.generateCertificate(new ByteArrayInputStream(cert)));
                } catch (ClassCastException e) {
                    LOGGER.log(Level.WARNING, "Expected X.509 certificate from " + certOrAtFilename, e);
                } catch (CertificateException e) {
                    LOGGER.log(Level.WARNING, "Could not parse X.509 certificate from " + certOrAtFilename, e);
                }
            }
            // prepare the trust manager
            TrustManagerFactory trustManagerFactory =
                    TrustManagerFactory.getInstance(TrustManagerFactory.getDefaultAlgorithm());
            trustManagerFactory.init(keyStore);
            // prepare the SSL context
            SSLContext ctx = SSLContext.getInstance("TLS");
            ctx.init(null, trustManagerFactory.getTrustManagers(), null);
            // now we have our custom socket factory
            sslSocketFactory = ctx.getSocketFactory();
        }
        return sslSocketFactory;
    }

    /**
     * Parses the connection arguments from JNLP file given in the URL.
     */
    public List<String> parseJnlpArguments() throws ParserConfigurationException, SAXException, IOException, InterruptedException {
        if (secret != null) {
            slaveJnlpURL = new URL(slaveJnlpURL + "?encrypt=true");
            if (slaveJnlpCredentials != null) {
                throw new IOException("-jnlpCredentials and -secret are mutually exclusive");
            }
        }
        while (true) {
            try {
                URLConnection con = Util.openURLConnection(slaveJnlpURL);
                if (con instanceof HttpURLConnection) {
                    HttpURLConnection http = (HttpURLConnection) con;
                    if  (slaveJnlpCredentials != null) {
	                    String userPassword = slaveJnlpCredentials;
	                    String encoding = Base64.encode(userPassword.getBytes("UTF-8"));
	                    http.setRequestProperty("Authorization", "Basic " + encoding);
                    }
                    if (System.getProperty("proxyCredentials", proxyCredentials) != null) {
	                    String encoding = Base64.encode(System.getProperty("proxyCredentials", proxyCredentials).getBytes("UTF-8"));
	                    http.setRequestProperty("Proxy-Authorization", "Basic " + encoding);
                    }
                }
                con.connect();

                if (con instanceof HttpURLConnection) {
                    HttpURLConnection http = (HttpURLConnection) con;
                    if(http.getResponseCode()>=400)
                        // got the error code. report that (such as 401)
                        throw new IOException("Failed to load "+slaveJnlpURL+": "+http.getResponseCode()+" "+http.getResponseMessage());
                }

                Document dom;

                // check if this URL points to a .jnlp file
                String contentType = con.getHeaderField("Content-Type");
                String expectedContentType = secret == null ? "application/x-java-jnlp-file" : "application/octet-stream";
                InputStream input = con.getInputStream();
                if (secret != null) {
                    byte[] payload = toByteArray(input);
                    // the first 16 bytes (128bit) are initialization vector

                    try {
                        Cipher cipher = Cipher.getInstance("AES/CFB8/NoPadding");
                        cipher.init(Cipher.DECRYPT_MODE,
                                new SecretKeySpec(fromHexString(secret.substring(0, Math.min(secret.length(), 32))), "AES"),
                                new IvParameterSpec(payload,0,16));
                        byte[] decrypted = cipher.doFinal(payload,16,payload.length-16);
                        input = new ByteArrayInputStream(decrypted);
                    } catch (GeneralSecurityException x) {
                        throw (IOException)new IOException("Failed to decrypt the JNLP file. Invalid secret key?").initCause(x);
                    }
                }
                if(contentType==null || !contentType.startsWith(expectedContentType)) {
                    // load DOM anyway, but if it fails to parse, that's probably because this is not an XML file to begin with.
                    try {
                        dom = loadDom(slaveJnlpURL, input);
                    } catch (SAXException e) {
                        throw new IOException(slaveJnlpURL+" doesn't look like a JNLP file; content type was "+contentType);
                    } catch (IOException e) {
                        throw new IOException(slaveJnlpURL+" doesn't look like a JNLP file; content type was "+contentType);
                    }
                } else {
                    dom = loadDom(slaveJnlpURL, input);
                }

                // exec into the JNLP launcher, to fetch the connection parameter through JNLP.
                NodeList argElements = dom.getElementsByTagName("argument");
                List<String> jnlpArgs = new ArrayList<String>();
                for( int i=0; i<argElements.getLength(); i++ )
                        jnlpArgs.add(argElements.item(i).getTextContent());
                if (slaveJnlpCredentials != null) {
                    jnlpArgs.add("-credentials");
                    jnlpArgs.add(slaveJnlpCredentials);
                }
                // force a headless mode
                jnlpArgs.add("-headless");
                return jnlpArgs;
            } catch (SSLHandshakeException e) {
                if(e.getMessage().contains("PKIX path building failed")) {
                    // invalid SSL certificate. One reason this happens is when the certificate is self-signed
                    IOException x = new IOException("Failed to validate a server certificate. If you are using a self-signed certificate, you can use the -noCertificateCheck option to bypass this check.");
                    x.initCause(e);
                    throw x;
                } else
                    throw e;
            } catch (IOException e) {
                if (this.noReconnect)
                    throw (IOException)new IOException("Failing to obtain "+slaveJnlpURL).initCause(e);

                System.err.println("Failing to obtain "+slaveJnlpURL);
                e.printStackTrace(System.err);
                System.err.println("Waiting 10 seconds before retry");
                Thread.sleep(10*1000);
                // retry
            }
        }
    }

    private byte[] toByteArray(InputStream input) throws IOException {
        ByteArrayOutputStream baos = new ByteArrayOutputStream();
        int c;
        while ((c = input.read()) != -1) {
            baos.write(c);
        }
        return baos.toByteArray();
    }

    // from hudson.Util
    private static byte[] fromHexString(String data) {
        byte[] r = new byte[data.length() / 2];
        for (int i = 0; i < data.length(); i += 2)
            r[i / 2] = (byte) Integer.parseInt(data.substring(i, i + 2), 16);
        return r;
    }

    private static Document loadDom(URL slaveJnlpURL, InputStream is) throws ParserConfigurationException, SAXException, IOException {
        DocumentBuilder db = DocumentBuilderFactory.newInstance().newDocumentBuilder();
        return db.parse(is, slaveJnlpURL.toExternalForm());
    }

    /**
     * Listens on an ephemeral port, record that port number in a port file,
     * then accepts one TCP connection.
     */
    @edu.umd.cs.findbugs.annotations.SuppressWarnings("DM_DEFAULT_ENCODING")    // port number file should be in platform default encoding
    private void runAsTcpServer() throws IOException, InterruptedException {
        // if no one connects for too long, assume something went wrong
        // and avoid hanging forever
        ServerSocket ss = new ServerSocket(0,1);
        ss.setSoTimeout(30*1000);

        // write a port file to report the port number
        FileWriter w = new FileWriter(tcpPortFile);
        try {
            w.write(String.valueOf(ss.getLocalPort()));
        } finally {
            w.close();
        }
        
        // accept just one connection and that's it.
        // when we are done, remove the port file to avoid stale port file
        Socket s;
        try {
            s = ss.accept();
            ss.close();
        } finally {
            boolean deleted = tcpPortFile.delete();
            if (!deleted) {
                LOGGER.log(Level.WARNING, "Cannot delete the temporary TCP port file {0}", tcpPortFile);
            }
        }

        runOnSocket(s);
    }

    private void runOnSocket(Socket s) throws IOException, InterruptedException {
        // this prevents a connection from silently terminated by the router in between or the other peer
        // and that goes without unnoticed. However, the time out is often very long (for example 2 hours
        // by default in Linux) that this alone is enough to prevent that.
        s.setKeepAlive(true);
        // we take care of buffering on our own
        s.setTcpNoDelay(true);
        main(new BufferedInputStream(SocketChannelStream.in(s)),
             new BufferedOutputStream(SocketChannelStream.out(s)), mode,ping,
             new FileSystemJarCache(jarCache,true));
    }

    /**
     * Connects to the given TCP port and then start running
     */
    private void runAsTcpClient() throws IOException, InterruptedException {
        // if no one connects for too long, assume something went wrong
        // and avoid hanging forever
        Socket s = new Socket(connectionTarget.getAddress(),connectionTarget.getPort());

        runOnSocket(s);
    }

    private void runWithStdinStdout() throws IOException, InterruptedException {
        // use stdin/stdout for channel communication
        ttyCheck();

        if (isWindows()) {
            /*
                To prevent the dead lock between GetFileType from _ioinit in C runtime and blocking read that ChannelReaderThread
                would do on stdin, load the crypto DLL first.

                This is a band-aid solution to the problem. Still searching for more fundamental fix. 

                02f1e750 7c90d99a ntdll!KiFastSystemCallRet
                02f1e754 7c810f63 ntdll!NtQueryVolumeInformationFile+0xc
                02f1e784 77c2c9f9 kernel32!GetFileType+0x7e
                02f1e7e8 77c1f01d msvcrt!_ioinit+0x19f
                02f1e88c 7c90118a msvcrt!__CRTDLL_INIT+0xac
                02f1e8ac 7c91c4fa ntdll!LdrpCallInitRoutine+0x14
                02f1e9b4 7c916371 ntdll!LdrpRunInitializeRoutines+0x344
                02f1ec60 7c9164d3 ntdll!LdrpLoadDll+0x3e5
                02f1ef08 7c801bbd ntdll!LdrLoadDll+0x230
                02f1ef70 7c801d72 kernel32!LoadLibraryExW+0x18e
                02f1ef84 7c801da8 kernel32!LoadLibraryExA+0x1f
                02f1efa0 77de8830 kernel32!LoadLibraryA+0x94
                02f1f05c 6d3eb1be ADVAPI32!CryptAcquireContextA+0x512
                WARNING: Stack unwind information not available. Following frames may be wrong.
                02f1f13c 6d99c844 java_6d3e0000!Java_sun_security_provider_NativeSeedGenerator_nativeGenerateSeed+0x6e

                see http://weblogs.java.net/blog/kohsuke/archive/2009/09/28/reading-stdin-may-cause-your-jvm-hang
                for more details
             */
            new SecureRandom().nextBoolean();
        }

        // this will prevent programs from accidentally writing to System.out
        // and messing up the stream.
        OutputStream os = new StandardOutputStream();
        System.setOut(System.err);

        // System.in/out appear to be already buffered (at least that was the case in Linux and Windows as of Java6)
        // so we are not going to double-buffer these.
        main(System.in, os, mode, ping, new FileSystemJarCache(jarCache,true));
    }

    private static void ttyCheck() {
        try {
            Method m = System.class.getMethod("console");
            Object console = m.invoke(null);
            if(console!=null) {
                // we seem to be running from interactive console. issue a warning.
                // but since this diagnosis could be wrong, go on and do what we normally do anyway. Don't exit.
                System.out.println(
                        "WARNING: Are you running slave agent from an interactive console?\n" +
                        "If so, you are probably using it incorrectly.\n" +
                        "See http://wiki.jenkins-ci.org/display/JENKINS/Launching+slave.jar+from+from+console");
            }
        } catch (LinkageError e) {
            // we are probably running on JDK5 that doesn't have System.console()
            // we can't check
        } catch (InvocationTargetException e) {
            // this is impossible
            throw new AssertionError(e);
        } catch (NoSuchMethodException e) {
            // must be running on JDK5
        } catch (IllegalAccessException e) {
            // this is impossible
            throw new AssertionError(e);
        }
    }

    public static void main(InputStream is, OutputStream os) throws IOException, InterruptedException {
        main(is,os,Mode.BINARY);
    }

    public static void main(InputStream is, OutputStream os, Mode mode) throws IOException, InterruptedException {
        main(is,os,mode,false);
    }

    /**
     * @deprecated
     *      Use {@link #main(InputStream, OutputStream, Mode, boolean, JarCache)}
     */
    @Deprecated
    public static void main(InputStream is, OutputStream os, Mode mode, boolean performPing) throws IOException, InterruptedException {
        main(is, os, mode, performPing,
                new FileSystemJarCache(new File(System.getProperty("user.home"),".jenkins/cache/jars"),true));
    }
    /**
     * @since 2.24
     */
    public static void main(InputStream is, OutputStream os, Mode mode, boolean performPing, JarCache cache) throws IOException, InterruptedException {
        ExecutorService executor = Executors.newCachedThreadPool();
        ChannelBuilder cb = new ChannelBuilder("channel", executor)
                .withMode(mode)
                .withJarCache(cache);

        // expose StandardOutputStream as a channel property, which is a better way to make this available
        // to the user of Channel than Channel#getUnderlyingOutput()
        if (os instanceof StandardOutputStream)
            cb.withProperty(StandardOutputStream.class,os);

        Channel channel = cb.build(is, os);
        System.err.println("channel started");
        
        // Both settings are available since remoting-2.0
        long timeout = 1000 * Long.parseLong(
                System.getProperty("hudson.remoting.Launcher.pingTimeoutSec", "240")),
             interval = 1000 * Long.parseLong(
                System.getProperty("hudson.remoting.Launcher.pingIntervalSec", /* was "600" but this duplicates ChannelPinger */ "0"));
        Logger.getLogger(PingThread.class.getName()).log(Level.FINE, "performPing={0} timeout={1} interval={2}", new Object[] {performPing, timeout, interval});
        if (performPing && timeout > 0 && interval > 0) {
            new PingThread(channel, timeout, interval) {
                @Deprecated
                @Override
                protected void onDead() {
                    System.err.println("Ping failed. Terminating");
                    System.exit(-1);
                }
                @Override
                protected void onDead(Throwable cause) {
                    System.err.println("Ping failed. Terminating");
                    cause.printStackTrace();
                    System.exit(-1);
                }
            }.start();
        }
        channel.join();
        System.err.println("channel stopped");
    }

    /**
     * {@link X509TrustManager} that performs no check at all.
     */
    private static class NoCheckTrustManager implements X509TrustManager {
        public void checkClientTrusted(X509Certificate[] x509Certificates, String s) throws CertificateException {
        }

        public void checkServerTrusted(X509Certificate[] x509Certificates, String s) throws CertificateException {
        }

        public X509Certificate[] getAcceptedIssuers() {
            return new X509Certificate[0];
        }
    }

    public static boolean isWindows() {
        return File.pathSeparatorChar==';';
    }

    private static String computeVersion() {
        Properties props = new Properties();
        InputStream is = Launcher.class.getResourceAsStream(JENKINS_VERSION_PROP_FILE);
        if (is == null) {
            LOGGER.log(Level.FINE, "Cannot locate the {0} resource file. Hudson/Jenkins version is unknown",
                    JENKINS_VERSION_PROP_FILE);
            return UNKNOWN_JENKINS_VERSION_STR;
        }
      
        try {
            props.load(is);
        } catch (IOException e) {
            e.printStackTrace();
        } finally {
            closeWithLogOnly(is, JENKINS_VERSION_PROP_FILE);
        }
        return props.getProperty("version", UNKNOWN_JENKINS_VERSION_STR);
    }
    
    private static void closeWithLogOnly(Closeable stream, String name) {
        try {
            stream.close();
        } catch (IOException ex) {
            LOGGER.log(Level.WARNING, "Cannot close the resource file " + name, ex);
        }
    }

    /**
     * Version number of Hudson this slave.jar is from.
     */
    public static final String VERSION = computeVersion();
    
    private static final String JENKINS_VERSION_PROP_FILE = "hudson-version.properties";
    private static final String UNKNOWN_JENKINS_VERSION_STR = "?";
    
    private static final Logger LOGGER = Logger.getLogger(Launcher.class.getName());
}<|MERGE_RESOLUTION|>--- conflicted
+++ resolved
@@ -253,16 +253,14 @@
             if (this.noReconnect) {
                 jnlpArgs.add("-noreconnect");
             }
-<<<<<<< HEAD
+            if (this.noKeepAlive) {
+                jnlpArgs.add("-noKeepAlive");
+            }
             if (candidateCertificates != null && !candidateCertificates.isEmpty()) {
                 for (String c: candidateCertificates) {
                     jnlpArgs.add("-cert");
                     jnlpArgs.add(c);
                 }
-=======
-            if (this.noKeepAlive) {
-                jnlpArgs.add("-noKeepAlive");
->>>>>>> e3f35269
             }
             try {
                 hudson.remoting.jnlp.Main._main(jnlpArgs.toArray(new String[jnlpArgs.size()]));
